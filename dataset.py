import networkx as nx
import numpy as np
import os
import random
import re
<<<<<<< HEAD
from collections import Counter
from multiprocessing import Pool, cpu_count

import networkx as nx
import numpy as np
import torch
import torch.utils.data
import torch.utils.data
from torch_geometric.data import DataLoader
from torch_geometric.utils import to_networkx

=======
import torch
import torch.utils.data
from collections import Counter
from multiprocessing import Pool, cpu_count

>>>>>>> 9468ea51
from utils import compute_rwr, normalize_adjacency


class DataLoaderGNN(DataLoader):
    def __init__(self, dataset, batch_size, shuffle, num_workers, max_nodes: int):
        super().__init__(
            dataset, batch_size=batch_size, shuffle=shuffle, num_workers=num_workers
        )
        self.max_nodes = max_nodes


class DataLoaderGMN(DataLoaderGNN):
    def __init__(self, dataset, batch_size, shuffle, num_workers, max_nodes: int):
        super().__init__(
            dataset,
            batch_size=batch_size,
            shuffle=shuffle,
            num_workers=num_workers,
            max_nodes=max_nodes,
        )
        self.num_features = dataset.num_features

    @staticmethod
    def _create_rwr(batch_list, max_nodes: int):
        out = torch.zeros(len(batch_list), max_nodes, max_nodes)
        for idx, g in enumerate(batch_list):
            rwr = torch.tensor(compute_rwr(to_networkx(g)))
            out[idx, : len(rwr), :len(rwr)] = rwr
        return out

    @staticmethod
    def _create_adj(batch_list, max_nodes: int):
        out = torch.zeros(len(batch_list), max_nodes, max_nodes)
        for idx, g in enumerate(batch_list):
            adj = torch.tensor(nx.to_numpy_matrix(to_networkx(g)))
            out[idx, :len(adj), :len(adj)] = adj
        return out

    @staticmethod
    def _create_feats(batch_list, max_nodes: int, num_features: int):
        out = torch.zeros(len(batch_list), max_nodes, num_features)
        for idx, g in enumerate(batch_list):
            out[idx, :len(g.x)] = g.x
        return out

    def __iter__(self):
        for batch in super().__iter__():
            batch_list = batch.to_data_list()
            yield {
                "adj": self._create_adj(batch_list, self.max_nodes),  # TODO: normalize
                "num_nodes": torch.tensor([len(g.x) for g in batch_list]),
                # "rwr": self._create_rwr(batch_list, self.max_nodes),  # TODO: add this back
                "feats": self._create_feats(
                    batch_list, self.max_nodes, self.num_features
                ),
                "label": batch.y.squeeze(),
            }


# This class is partly borrowed from https://github.com/RexYing/diffpool
class GraphSampler(torch.utils.data.Dataset):
    def __init__(self, graphs, max_nodes, normalize=False):
        self.adjs = []
        self.features = []
        self.rwrs = []
        self.labels = []
        self.max_nodes = max_nodes
        self.feat_dim = len(graphs[0].nodes[list(graphs[0].nodes.keys())[0]]["feat"])

        for graph in graphs:
            num_nodes = graph.number_of_nodes()

            adj = np.array(nx.to_numpy_matrix(graph))
            if normalize:
                adj = normalize_adjacency(adj)
            self.adjs.append(adj)

            self.labels.append(graph.graph["label"])

            feat = np.zeros((self.max_nodes, self.feat_dim), dtype=float)
            feat[:num_nodes] = np.array(
                list(nx.get_node_attributes(graph, "feat").values())
            )[:]
            self.features.append(feat)

            rwr = np.zeros((self.max_nodes, self.max_nodes), dtype=float)
            src_array = np.array(list(nx.get_node_attributes(graph, "rwr").values()))[:]
            rwr[: src_array.shape[0], :src_array.shape[0]] = src_array
            self.rwrs.append(-np.sort(-rwr, axis=1))

        self.feat_dim = self.features[0].shape[1]

    def __len__(self):
        return len(self.adjs)

    def __getitem__(self, idx):
        adj = self.adjs[idx]
        num_nodes = adj.shape[0]
        adj_padded = np.zeros((self.max_nodes, self.max_nodes))
        adj_padded[:num_nodes, :num_nodes] = adj[:]

        return {
            "adj": adj_padded,
            "feats": self.features[idx].copy(),
            "rwr": self.rwrs[idx].copy(),
            "label": self.labels[idx],
            "num_nodes": num_nodes,
        }


class Dataset(object):
    def __init__(self, name, max_nodes, num_folds, epsilon: float, random_seed: int):
        self.name = name
        self.train = None
        self.val = None
        self.batch_size = None
        self.num_folds = num_folds
        self.num_workers = 0
        self.epsilon = epsilon
        self.random_seed = random_seed

        self.graphs = self.load(name, max_nodes, self.epsilon)
        random.Random(self.random_seed).shuffle(self.graphs)
        self.num_class = len(set([graph.graph["label"] for graph in self.graphs]))
        self.max_nodes = max([graph.number_of_nodes() for graph in self.graphs])
        self.feat_dim = len(
            self.graphs[0].nodes[list(self.graphs[0].nodes.keys())[0]]["feat"]
        )

    def process(self, batch_size, val_idx, normalize_adj):
        self.batch_size = batch_size
        val_size = len(self.graphs) // self.num_folds
        train_graphs = self.graphs[: val_idx * val_size]

        if val_idx < self.num_folds - 1:
            train_graphs = train_graphs + self.graphs[(val_idx + 1) * val_size :]

        val_graphs = self.graphs[val_idx * val_size:(val_idx + 1) * val_size]

        dataset_sampler = GraphSampler(
            graphs=train_graphs, max_nodes=self.max_nodes, normalize=normalize_adj
        )

        self.train = torch.utils.data.DataLoader(
            dataset_sampler,
            batch_size=self.batch_size,
            shuffle=True,
            pin_memory=True,
            num_workers=self.num_workers,
        )

        dataset_sampler = GraphSampler(
            graphs=val_graphs, max_nodes=self.max_nodes, normalize=normalize_adj
        )

        self.val = torch.utils.data.DataLoader(
            dataset_sampler,
            batch_size=self.batch_size,
            shuffle=False,
            pin_memory=True,
            num_workers=self.num_workers,
        )

    def stat(self):
        num_nodes, num_edges = zip(
            *[(g.number_of_nodes(), g.number_of_edges()) for g in self.graphs]
        )
        return dict(
            nodes=dict(
                min=np.min(num_nodes),
                max=np.max(num_nodes),
                mean=np.mean(num_nodes),
                sd=np.std(num_nodes),
            ),
            edges=dict(
                min=np.min(num_edges),
                max=np.max(num_edges),
                mean=np.mean(num_edges),
                sd=np.std(num_edges),
            ),
        )

    @staticmethod
    def download(dataset):
        basedir = os.path.dirname(os.path.abspath(__file__))
        datadir = os.path.join(basedir, "data", dataset)
        if not os.path.exists(datadir):
            print(f"Downloading {dataset} dataset ....")
            os.makedirs(datadir)
            url = "https://ls11-www.cs.tu-dortmund.de/people/morris/graphkerneldatasets/{0}.zip".format(
                dataset
            )
            zipfile = os.path.basename(url)
            os.system("wget {0}; unzip {1}".format(url, zipfile))
            os.system("mv {0}/* {1}".format(dataset, datadir))
            os.system("rm -r {0}".format(dataset))
            os.system("rm {0}".format(zipfile))

    # This function is partly borrowed from https://github.com/RexYing/diffpool
    def load(self, dataset, max_nodes, epsilon: float):
        self.download(dataset)
        src = os.path.join(os.path.dirname(__file__), "data")
        prefix = os.path.join(src, dataset, dataset)

        with open("{0}_graph_indicator.txt".format(prefix), "r") as f:
            graph_node_dict = {
                idx + 1: int(line.strip("\n")) for idx, line in enumerate(f)
            }
        max_nodes = min(
            Counter(graph_node_dict.values()).most_common(1)[0][1], max_nodes
        )

        if os.path.exists("{0}_node_labels.txt".format(prefix)):
            with open("{0}_node_labels.txt".format(prefix), "r") as f:
                node_labels = [int(line.strip("\n")) - 1 for line in f]
            num_unique_node_labels = max(node_labels) + 1
        else:
            print("No node labels")
            node_labels = []

        node_attrs = []
        if os.path.exists("{0}_node_attributes.txt".format(prefix)):
            with open("{0}_node_attributes.txt".format(prefix), "r") as f:
                node_attrs = np.array(
                    [
                        np.array(
                            [
                                float(attr)
                                for attr in re.split("[,\s]+", line.strip("\s\n"))
                                if attr
                            ]
                        )
                        for line in f
                    ]
                )
            node_attrs -= np.mean(node_attrs, axis=0)
            var = np.var(node_attrs, axis=0)
            den = (var + epsilon) ** 0.5
            node_attrs /= den
        else:
            print("No node attributes")

        with open("{0}_graph_labels.txt".format(prefix), "r") as f:
            graph_labels = [int(line.strip("\n")) for line in f]
            unique_labels = set(graph_labels)
        label_idx_dict = {val: idx for idx, val in enumerate(unique_labels)}
        graph_labels = np.array([label_idx_dict[l] for l in graph_labels])

        adj_list = {idx: [] for idx in range(1, len(graph_labels) + 1)}
        index_graph = {idx: [] for idx in range(1, len(graph_labels) + 1)}
        with open("{0}_A.txt".format(prefix), "r") as f:
            for line in f:
                u, v = tuple(map(int, line.strip("\n").split(",")))
                adj_list[graph_node_dict[u]].append((u, v))
                index_graph[graph_node_dict[u]] += [u, v]

        for k in index_graph.keys():
            index_graph[k] = [u - 1 for u in set(index_graph[k])]

        graphs = []
        for idx in range(1, 1 + len(adj_list)):
            graph = nx.from_edgelist(adj_list[idx])
            if graph.number_of_nodes() > max_nodes:
                continue

            graph.graph["label"] = graph_labels[idx - 1]
            for u in graph.nodes():
                if len(node_labels) > 0:
                    node_label_one_hot = [0] * num_unique_node_labels
                    node_label = node_labels[u - 1]
                    node_label_one_hot[node_label] = 1
                    graph.nodes[u]["label"] = node_label_one_hot
                if len(node_attrs) > 0:
                    graph.nodes[u]["feat"] = node_attrs[u - 1]
            if len(node_attrs) > 0:
                graph.graph["feat_dim"] = node_attrs[0].shape[0]

            mapping = {node: node_idx for node_idx, node in enumerate(graph.nodes())}
            graphs.append(nx.relabel_nodes(graph, mapping))

        if os.path.exists("{0}_rwrs.npy".format(prefix)):
            rwrs = np.load("{0}_rwrs.npy".format(prefix), allow_pickle=True)
        else:
            print("No rwrs found. Computing them now...")
            pool = Pool(cpu_count())
            rwrs = pool.map(compute_rwr, graphs)
            np.save("{0}_rwrs.npy".format(prefix), rwrs)

        if os.path.exists("{0}_rwrs.npy".format(prefix)):
            for graph_idx, graph in enumerate(graphs):
                assert graph.number_of_nodes() == len(rwrs[graph_idx])
                for node_idx, u in enumerate(graph.nodes()):
                    graph.nodes[u]["rwr"] = rwrs[graph_idx][node_idx]

        if "feat_dim" in graphs[0].graph:
            pass
        elif "label" in graphs[0].node[0]:
            for graph in graphs:
                for u in graph.nodes():
                    graph.node[u]["feat"] = np.array(graph.node[u]["label"])
        else:
            input_dim = 10
            for graph in graphs:
                feat_dict = {
                    idx: {"feat": np.ones(input_dim, dtype=float)}
                    for idx in graph.nodes()
                }
                nx.set_node_attributes(graph, feat_dict)

        return graphs


# if __name__ == '__main__':
#     datasets = ('ENZYMES', 'DD', 'REDDIT-MULTI-12K', 'COLLAB', 'PROTEINS_full')
#     epochs_ = 3
#     num_folds_ = 10
#     ds = Dataset(name=datasets[0], max_nodes=1000, num_folds=num_folds_, epsilon=1e-3, random_seed=0)
#
#     for fold_idx in range(num_folds_):
#         ds.process(batch_size=20, val_idx=fold_idx, normalize_adj=False)
#         for epoch in range(epochs_):
#             print('Epoch {0} --------------------'.format(epoch))
#             for batch_idx, batch_ in enumerate(ds.train):
#                 assert len(batch_['feats'][0][0]) == ds.feat_dim, '{0}-{1}'.format(len(batch_['feats'][0]), ds.feat_dim)
#                 print('Train', batch_idx, len(batch_['feats']), batch_['feats'].shape)
#             for batch_idx, batch_ in enumerate(ds.val):
#                 assert len(batch_['feats'][0][0]) == ds.feat_dim, '{0}-{1}'.format(len(batch_['feats'][0]), ds.feat_dim)
#                 print('Validation', batch_idx, len(batch_['feats']), batch_['feats'].shape)<|MERGE_RESOLUTION|>--- conflicted
+++ resolved
@@ -1,28 +1,11 @@
 import networkx as nx
-import numpy as np
-import os
-import random
-import re
-<<<<<<< HEAD
-from collections import Counter
-from multiprocessing import Pool, cpu_count
-
-import networkx as nx
-import numpy as np
 import torch
 import torch.utils.data
 import torch.utils.data
 from torch_geometric.data import DataLoader
 from torch_geometric.utils import to_networkx
 
-=======
-import torch
-import torch.utils.data
-from collections import Counter
-from multiprocessing import Pool, cpu_count
-
->>>>>>> 9468ea51
-from utils import compute_rwr, normalize_adjacency
+from utils import compute_rwr
 
 
 class DataLoaderGNN(DataLoader):
@@ -78,275 +61,4 @@
                     batch_list, self.max_nodes, self.num_features
                 ),
                 "label": batch.y.squeeze(),
-            }
-
-
-# This class is partly borrowed from https://github.com/RexYing/diffpool
-class GraphSampler(torch.utils.data.Dataset):
-    def __init__(self, graphs, max_nodes, normalize=False):
-        self.adjs = []
-        self.features = []
-        self.rwrs = []
-        self.labels = []
-        self.max_nodes = max_nodes
-        self.feat_dim = len(graphs[0].nodes[list(graphs[0].nodes.keys())[0]]["feat"])
-
-        for graph in graphs:
-            num_nodes = graph.number_of_nodes()
-
-            adj = np.array(nx.to_numpy_matrix(graph))
-            if normalize:
-                adj = normalize_adjacency(adj)
-            self.adjs.append(adj)
-
-            self.labels.append(graph.graph["label"])
-
-            feat = np.zeros((self.max_nodes, self.feat_dim), dtype=float)
-            feat[:num_nodes] = np.array(
-                list(nx.get_node_attributes(graph, "feat").values())
-            )[:]
-            self.features.append(feat)
-
-            rwr = np.zeros((self.max_nodes, self.max_nodes), dtype=float)
-            src_array = np.array(list(nx.get_node_attributes(graph, "rwr").values()))[:]
-            rwr[: src_array.shape[0], :src_array.shape[0]] = src_array
-            self.rwrs.append(-np.sort(-rwr, axis=1))
-
-        self.feat_dim = self.features[0].shape[1]
-
-    def __len__(self):
-        return len(self.adjs)
-
-    def __getitem__(self, idx):
-        adj = self.adjs[idx]
-        num_nodes = adj.shape[0]
-        adj_padded = np.zeros((self.max_nodes, self.max_nodes))
-        adj_padded[:num_nodes, :num_nodes] = adj[:]
-
-        return {
-            "adj": adj_padded,
-            "feats": self.features[idx].copy(),
-            "rwr": self.rwrs[idx].copy(),
-            "label": self.labels[idx],
-            "num_nodes": num_nodes,
-        }
-
-
-class Dataset(object):
-    def __init__(self, name, max_nodes, num_folds, epsilon: float, random_seed: int):
-        self.name = name
-        self.train = None
-        self.val = None
-        self.batch_size = None
-        self.num_folds = num_folds
-        self.num_workers = 0
-        self.epsilon = epsilon
-        self.random_seed = random_seed
-
-        self.graphs = self.load(name, max_nodes, self.epsilon)
-        random.Random(self.random_seed).shuffle(self.graphs)
-        self.num_class = len(set([graph.graph["label"] for graph in self.graphs]))
-        self.max_nodes = max([graph.number_of_nodes() for graph in self.graphs])
-        self.feat_dim = len(
-            self.graphs[0].nodes[list(self.graphs[0].nodes.keys())[0]]["feat"]
-        )
-
-    def process(self, batch_size, val_idx, normalize_adj):
-        self.batch_size = batch_size
-        val_size = len(self.graphs) // self.num_folds
-        train_graphs = self.graphs[: val_idx * val_size]
-
-        if val_idx < self.num_folds - 1:
-            train_graphs = train_graphs + self.graphs[(val_idx + 1) * val_size :]
-
-        val_graphs = self.graphs[val_idx * val_size:(val_idx + 1) * val_size]
-
-        dataset_sampler = GraphSampler(
-            graphs=train_graphs, max_nodes=self.max_nodes, normalize=normalize_adj
-        )
-
-        self.train = torch.utils.data.DataLoader(
-            dataset_sampler,
-            batch_size=self.batch_size,
-            shuffle=True,
-            pin_memory=True,
-            num_workers=self.num_workers,
-        )
-
-        dataset_sampler = GraphSampler(
-            graphs=val_graphs, max_nodes=self.max_nodes, normalize=normalize_adj
-        )
-
-        self.val = torch.utils.data.DataLoader(
-            dataset_sampler,
-            batch_size=self.batch_size,
-            shuffle=False,
-            pin_memory=True,
-            num_workers=self.num_workers,
-        )
-
-    def stat(self):
-        num_nodes, num_edges = zip(
-            *[(g.number_of_nodes(), g.number_of_edges()) for g in self.graphs]
-        )
-        return dict(
-            nodes=dict(
-                min=np.min(num_nodes),
-                max=np.max(num_nodes),
-                mean=np.mean(num_nodes),
-                sd=np.std(num_nodes),
-            ),
-            edges=dict(
-                min=np.min(num_edges),
-                max=np.max(num_edges),
-                mean=np.mean(num_edges),
-                sd=np.std(num_edges),
-            ),
-        )
-
-    @staticmethod
-    def download(dataset):
-        basedir = os.path.dirname(os.path.abspath(__file__))
-        datadir = os.path.join(basedir, "data", dataset)
-        if not os.path.exists(datadir):
-            print(f"Downloading {dataset} dataset ....")
-            os.makedirs(datadir)
-            url = "https://ls11-www.cs.tu-dortmund.de/people/morris/graphkerneldatasets/{0}.zip".format(
-                dataset
-            )
-            zipfile = os.path.basename(url)
-            os.system("wget {0}; unzip {1}".format(url, zipfile))
-            os.system("mv {0}/* {1}".format(dataset, datadir))
-            os.system("rm -r {0}".format(dataset))
-            os.system("rm {0}".format(zipfile))
-
-    # This function is partly borrowed from https://github.com/RexYing/diffpool
-    def load(self, dataset, max_nodes, epsilon: float):
-        self.download(dataset)
-        src = os.path.join(os.path.dirname(__file__), "data")
-        prefix = os.path.join(src, dataset, dataset)
-
-        with open("{0}_graph_indicator.txt".format(prefix), "r") as f:
-            graph_node_dict = {
-                idx + 1: int(line.strip("\n")) for idx, line in enumerate(f)
-            }
-        max_nodes = min(
-            Counter(graph_node_dict.values()).most_common(1)[0][1], max_nodes
-        )
-
-        if os.path.exists("{0}_node_labels.txt".format(prefix)):
-            with open("{0}_node_labels.txt".format(prefix), "r") as f:
-                node_labels = [int(line.strip("\n")) - 1 for line in f]
-            num_unique_node_labels = max(node_labels) + 1
-        else:
-            print("No node labels")
-            node_labels = []
-
-        node_attrs = []
-        if os.path.exists("{0}_node_attributes.txt".format(prefix)):
-            with open("{0}_node_attributes.txt".format(prefix), "r") as f:
-                node_attrs = np.array(
-                    [
-                        np.array(
-                            [
-                                float(attr)
-                                for attr in re.split("[,\s]+", line.strip("\s\n"))
-                                if attr
-                            ]
-                        )
-                        for line in f
-                    ]
-                )
-            node_attrs -= np.mean(node_attrs, axis=0)
-            var = np.var(node_attrs, axis=0)
-            den = (var + epsilon) ** 0.5
-            node_attrs /= den
-        else:
-            print("No node attributes")
-
-        with open("{0}_graph_labels.txt".format(prefix), "r") as f:
-            graph_labels = [int(line.strip("\n")) for line in f]
-            unique_labels = set(graph_labels)
-        label_idx_dict = {val: idx for idx, val in enumerate(unique_labels)}
-        graph_labels = np.array([label_idx_dict[l] for l in graph_labels])
-
-        adj_list = {idx: [] for idx in range(1, len(graph_labels) + 1)}
-        index_graph = {idx: [] for idx in range(1, len(graph_labels) + 1)}
-        with open("{0}_A.txt".format(prefix), "r") as f:
-            for line in f:
-                u, v = tuple(map(int, line.strip("\n").split(",")))
-                adj_list[graph_node_dict[u]].append((u, v))
-                index_graph[graph_node_dict[u]] += [u, v]
-
-        for k in index_graph.keys():
-            index_graph[k] = [u - 1 for u in set(index_graph[k])]
-
-        graphs = []
-        for idx in range(1, 1 + len(adj_list)):
-            graph = nx.from_edgelist(adj_list[idx])
-            if graph.number_of_nodes() > max_nodes:
-                continue
-
-            graph.graph["label"] = graph_labels[idx - 1]
-            for u in graph.nodes():
-                if len(node_labels) > 0:
-                    node_label_one_hot = [0] * num_unique_node_labels
-                    node_label = node_labels[u - 1]
-                    node_label_one_hot[node_label] = 1
-                    graph.nodes[u]["label"] = node_label_one_hot
-                if len(node_attrs) > 0:
-                    graph.nodes[u]["feat"] = node_attrs[u - 1]
-            if len(node_attrs) > 0:
-                graph.graph["feat_dim"] = node_attrs[0].shape[0]
-
-            mapping = {node: node_idx for node_idx, node in enumerate(graph.nodes())}
-            graphs.append(nx.relabel_nodes(graph, mapping))
-
-        if os.path.exists("{0}_rwrs.npy".format(prefix)):
-            rwrs = np.load("{0}_rwrs.npy".format(prefix), allow_pickle=True)
-        else:
-            print("No rwrs found. Computing them now...")
-            pool = Pool(cpu_count())
-            rwrs = pool.map(compute_rwr, graphs)
-            np.save("{0}_rwrs.npy".format(prefix), rwrs)
-
-        if os.path.exists("{0}_rwrs.npy".format(prefix)):
-            for graph_idx, graph in enumerate(graphs):
-                assert graph.number_of_nodes() == len(rwrs[graph_idx])
-                for node_idx, u in enumerate(graph.nodes()):
-                    graph.nodes[u]["rwr"] = rwrs[graph_idx][node_idx]
-
-        if "feat_dim" in graphs[0].graph:
-            pass
-        elif "label" in graphs[0].node[0]:
-            for graph in graphs:
-                for u in graph.nodes():
-                    graph.node[u]["feat"] = np.array(graph.node[u]["label"])
-        else:
-            input_dim = 10
-            for graph in graphs:
-                feat_dict = {
-                    idx: {"feat": np.ones(input_dim, dtype=float)}
-                    for idx in graph.nodes()
-                }
-                nx.set_node_attributes(graph, feat_dict)
-
-        return graphs
-
-
-# if __name__ == '__main__':
-#     datasets = ('ENZYMES', 'DD', 'REDDIT-MULTI-12K', 'COLLAB', 'PROTEINS_full')
-#     epochs_ = 3
-#     num_folds_ = 10
-#     ds = Dataset(name=datasets[0], max_nodes=1000, num_folds=num_folds_, epsilon=1e-3, random_seed=0)
-#
-#     for fold_idx in range(num_folds_):
-#         ds.process(batch_size=20, val_idx=fold_idx, normalize_adj=False)
-#         for epoch in range(epochs_):
-#             print('Epoch {0} --------------------'.format(epoch))
-#             for batch_idx, batch_ in enumerate(ds.train):
-#                 assert len(batch_['feats'][0][0]) == ds.feat_dim, '{0}-{1}'.format(len(batch_['feats'][0]), ds.feat_dim)
-#                 print('Train', batch_idx, len(batch_['feats']), batch_['feats'].shape)
-#             for batch_idx, batch_ in enumerate(ds.val):
-#                 assert len(batch_['feats'][0][0]) == ds.feat_dim, '{0}-{1}'.format(len(batch_['feats'][0]), ds.feat_dim)
-#                 print('Validation', batch_idx, len(batch_['feats']), batch_['feats'].shape)+            }