<<<<<<< HEAD
from typing import List

import torch
=======
>>>>>>> 9468ea51
import numpy as np
import torch
import torch.nn as nn
import torch.nn.functional as F


class GMN(nn.Module):
    """Dense version of GMN."""
    def __init__(
            self,
            alpha: float,
            e_out: int,
            input_dim: int,
            hidden_dim: int,
            output_dim: int,
            pos_dim: int,
            num_centroids: List[int],
            max_nodes: int,
            cluster_heads: int,
            dropout: float,
            batchnorm: bool,
            c_heads_pool: str,
            p2p: bool,
            linear_block: bool,
            backward_period: int,
            prior_centroids=None,
            num_classes: int = 2
    ):
        super(GMN, self).__init__()
        self.e_out = e_out
        self.cluster_heads = cluster_heads
        self.hidden_dim = hidden_dim
        self.positional_hiddim = pos_dim
        self.num_centroids = num_centroids
        self.dropout = dropout
        self.batchnorm = batchnorm
        self.c_heads_pool = c_heads_pool
        self.p2p = p2p
        self.linear_block = linear_block
        self.backward_period = backward_period

        self.fc = nn.Linear(hidden_dim, 2)
        self.bn2 = torch.nn.BatchNorm1d(output_dim + pos_dim)
        self.total_cluster_layers = len(num_centroids) - 1
        self.total_centroids = sum(num_centroids)

        w = torch.empty(1, output_dim + e_out)

        self.ref_points = nn.init.xavier_uniform_(w, gain=2)
        for i in range(1, hidden_dim):
            self.ref_points = torch.cat((self.ref_points, nn.init.xavier_uniform_(w, gain=2)), dim=0)

        # note: may need to fix this line to assign to multiple GPUs if they ever become available
        # TODO: match this with `Experiment`
        self.device = torch.device("cuda" if self.has_gpu else "cpu")
        if self.has_gpu:
            self.ref_points = self.ref_points.to(self.device)

        self.q = [0] * self.cluster_heads
        self.p = [0] * self.cluster_heads
        self.q_adj = [0] * self.cluster_heads
        self.new_adj = [0] * self.cluster_heads
        self.new_feat = [0] * self.cluster_heads

        if prior_centroids is None:
            self.centroids = \
                nn.Parameter(2 * torch.rand(
                    self.cluster_heads,
                    (self.total_centroids - 1) * (self.hidden_dim // 2 + self.positional_hiddim)) - 1)
        else:
            self.centroids = nn.Parameter(prior_centroids)

        self.centroids.requires_grad = True
        self.last_layer_dnn = nn.Linear(self.hidden_dim // 2 + pos_dim, num_classes)
        self.lower_dimension_last = nn.Linear(hidden_dim, output_dim)
        self.hard_loss = torch.Tensor([0])
        self.headConv = nn.Parameter(torch.zeros(size=(self.cluster_heads, 1)))
        nn.init.xavier_uniform_(self.headConv.data, gain=1.414)
        self.adjlayer = nn.Linear(max_nodes, pos_dim)
        self.wm1 = nn.Linear(input_dim, hidden_dim)
        self.wm2 = nn.Linear(hidden_dim, self.hidden_dim // 2)
        self.leakyrelu = nn.LeakyReLU(alpha)
        self.wm21 = nn.Linear(hidden_dim // 2 + pos_dim,
                              hidden_dim // 2 + pos_dim)
        self.xblocklinear = nn.Linear(input_dim + pos_dim, input_dim + pos_dim)

    @property
    def has_gpu(self) -> bool:
        return torch.cuda.is_available()

    def forward(self, x_node, adj, epoch, graph_sizes, c_layer, master_node_flag):
        self.master_node_flag = master_node_flag
        if self.master_node_flag:  # Creating the super node connected to every node
            master_adj, master_feat = adj.to(self.device), x_node.to(self.device)

        # we need it only for the first layer
        if c_layer == 0:
            graph_sizes = torch.LongTensor(graph_sizes)
            # size : same az p
            aranger = torch.arange(adj.shape[1]).view(1, 1, -1).repeat(adj.shape[0], self.num_centroids[c_layer], 1)
            # size: same az p
            graph_broad = graph_sizes.view(-1, 1, 1).repeat(1, self.num_centroids[c_layer], adj.shape[1])
            if self.has_gpu:
                aranger = aranger.to(self.device)
                graph_broad = graph_broad.to(self.device)
                self.centroids = self.centroids.to(self.device)
            self.mask = aranger < graph_broad
        else:
            self.mask = None

        if self.master_node_flag:
            new_adj, new_feat, hardening_loss, h_prime = self.query(master_feat, master_adj, c_layer)
        else:
            new_adj, new_feat, hardening_loss, points = self.query(x_node, adj, c_layer)

        if not master_node_flag:   # Updating the centroids as well
            self.centroids.requires_grad = True
            return self.centroids, hardening_loss, new_adj, new_feat, points
        else:
            self.centroids.requires_grad = False
            if (epoch + 1) % self.backward_period:
                self.centroids.requires_grad = True
            h_prime = self.last_layer_dnn(torch.mean(h_prime, 1))
            return self.centroids, hardening_loss, new_adj, new_feat, h_prime

    def query(self, x_node, adj, cluster_layer_num):
        if cluster_layer_num == 0:
            x_node = self.leakyrelu(F.dropout(self.wm1(x_node), p=self.dropout, training=self.training))
            x_node = self.leakyrelu(F.dropout(self.wm2(x_node), p=self.dropout, training=self.training))
            adj_feat = self.leakyrelu(F.dropout(self.adjlayer(adj), p=self.dropout, training=self.training))
            h_prime = torch.cat((x_node, adj_feat), 2)
        else:
            h_prime = self.leakyrelu(F.dropout(self.wm21(x_node), p=self.dropout, training=self.training))

        if self.master_node_flag:
            return adj, x_node, self.hard_loss, h_prime
        else:
            if self.batchnorm:
                h_prime = self.bn2(h_prime.transpose(1, 2)).transpose(1, 2)
            else:
                h_prime = torch.squeeze(h_prime)
            new_adj, __, new_feat = self.cluster_block(h_prime, adj, cluster_layer_num)
            return new_adj, new_feat, self.hard_loss, h_prime

    def cluster_block(self, x, adj, cluster_layer_num):
        """ This function calculates the assignment matrix for keys (batch_centroids) and queries (points) """
        cumsum = np.cumsum(self.num_centroids)
        cumsum = np.insert(cumsum, 0, 0)
        batch_centroids = \
            self.centroids[:,
            cumsum[cluster_layer_num] * (self.hidden_dim // 2 + self.positional_hiddim):
            cumsum[cluster_layer_num + 1] * (self.hidden_dim // 2 + self.positional_hiddim)]
        batch_centroids = torch.unsqueeze(
            batch_centroids.view(self.cluster_heads, -1,
                                 (self.hidden_dim // 2 + self.positional_hiddim)), 0).\
            repeat(x.shape[0], 1, 1, 1)

        # size: [batch_szie, centers, graphsize, feat]
        points = torch.unsqueeze(x, 1).repeat(1, batch_centroids.shape[1], 1, 1)
        # size: [batch_szie, nHeads, centers, graphsize, feat]
        points = torch.unsqueeze(points, 2).repeat(1, 1, batch_centroids.shape[2], 1, 1)
        # same size az points
        batch_centroids_broad = torch.unsqueeze(batch_centroids, 3).repeat(1, 1, 1, points.shape[3], 1)
        if self.has_gpu:
            batch_centroids_broad = batch_centroids_broad.to(self.device)

        # size [batch_size, cHeads, centrs, graphsize]
        dist = torch.sum(torch.abs(points - batch_centroids_broad) ** 2, 4)
        if self.mask is not None:
            self.mask_broad = torch.unsqueeze(self.mask, 1).repeat(1, self.cluster_heads, 1, 1)
            m = torch.tensor(self.mask_broad, dtype=torch.float32)
            dist = dist * m.to(self.device)

        nu = 1  # this is a hyperparameter, same as the one in the taxonomy paper
        q = torch.pow((1 + dist / nu), -(nu + 1) / 2)
        denominator = torch.unsqueeze(torch.sum(q, 2), 2)
        q = q / denominator  # size: [batch, nHeads, centers, graphsize

        if self.mask is not None:
            self.mask_broad = torch.unsqueeze(self.mask, 1).repeat(1, self.cluster_heads, 1, 1)
            m = torch.tensor(self.mask_broad, dtype=torch.float32)
            q = q * m.to(self.device)

        if self.cluster_heads > 1:
            if self.c_heads_pool == 'mean':
                q = torch.mean(q, 1)
            elif self.c_heads_pool == 'max':
                q, _ = torch.max(q, 1)
            elif self.c_heads_pool == 'conv':
                q = q.permute(0, 3, 2, 1)
                q = torch.matmul(q, self.headConv)
                q = torch.squeeze(q.permute(0, 3, 2, 1))

            # Sums to one for all of the nodes
            q = torch.softmax(q, 1)
            if self.mask is not None:
                m = torch.tensor(self.mask, dtype=torch.float32).to(self.device)
                q = q * m
        else:
            q = torch.squeeze(q)

        # Hard loss after convolution
        p = torch.pow(q, 2) / torch.unsqueeze(torch.sum(q, 2), 2)
        denominator = torch.sum(p, 1)

        if self.mask is not None:
            m = torch.squeeze(m)
            denominator[~self.mask[:, 0, :]] = 1.

        denominator = torch.unsqueeze(denominator, 1)
        p = p / denominator

        if self.mask is not None:
            p = p + 1 - m.to(self.device)
            q = q + 1 - m.to(self.device)
            hard_loss2 = p * torch.log(p / q)
            hard_loss2[~self.mask] = 0
            self.hard_loss = 100 * torch.sum(hard_loss2)
            q = q - 1 + m.to(self.device)

        q_adj = torch.matmul(q, adj)
        new_adj = torch.matmul(q_adj, q.transpose(1, 2))

        if self.p2p:
            if self.master_node_flag:
                new_adj[:, 0:-1, :] = 0.
            else:
                dg = torch.diag(torch.ones(new_adj.shape[1]))
                new_adj = torch.unsqueeze(dg, 0).repeat(new_adj.shape[0], 1, 1).to(self.device)

        new_feat = torch.matmul(q, x)

        if self.linear_block:
            new_feat = torch.relu_(self.xblocklinear(new_feat))

        return new_adj, q, new_feat

    @staticmethod
    def loss(y_pred, label):
        return F.cross_entropy(y_pred, label, reduction='mean')<|MERGE_RESOLUTION|>--- conflicted
+++ resolved
@@ -1,9 +1,5 @@
-<<<<<<< HEAD
 from typing import List
 
-import torch
-=======
->>>>>>> 9468ea51
 import numpy as np
 import torch
 import torch.nn as nn
