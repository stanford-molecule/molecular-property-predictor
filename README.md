--- conflicted
+++ resolved
@@ -1,44 +1,8 @@
 ## Molecular Property Predictor
 
-## Introduction
-
-<<<<<<< HEAD
-## Getting Started
-
-Here are some simple instructions to get the virtual environment working and to train the model on 
-the default ENZYMES dataset. The code depends on an older version of PyTorch. I'll see if we can
-run the code with a newer version so that it will be easier to integrate with OGB / PyTorch Geometric.
-
--Collin
-
-#### Sanity check the code with original dataset
-
-```bash
-conda create -n gmn python=3.7  # 3.6 doesn't play nice with ogb for some reason
-conda activate gmn
-pip install -r requirements.txt
-
-# if you have CUDA/GPU
-pyhon train.py --cuda --num_epochs 5
-=======
-This repo was forked from [GraphMemoryNet](https://github.com/amirkhas/GraphMemoryNet).
->>>>>>> 9468ea51
-
-Edits are made to predict molecule properties.
-
 ## Setup
-
-<<<<<<< HEAD
-For our future work using OGB and PyTorch Geometric, we'll probably want a more up-to-date version of PyTorch.
-Luckily, it seems like the code might just work using the latest version of PyTorch. To install these dependencies,
-follow these instructions.
-
 ```bash
 conda create -n ogb python=3.7
-=======
-```sh
-conda create -n ogb python=3.6
->>>>>>> 9468ea51
 conda activate ogb
 
 # Install PyTorch
@@ -51,24 +15,20 @@
 pip install -r requirements.txt
 ```
 
-<<<<<<< HEAD
-### W&B
-API key:
-```
-8d89301462839af9f22301ae09b544d05c67a41e
-```
-=======
-## Getting Started
->>>>>>> 9468ea51
+## Running experiments
+All experiments are listed in `run.py`. You can run all the experiments sequentially with:
+```bash
+python run.py
+``` 
 
-If you have CUDA, run
+Note that that files contains all the arguments that define an experiment. The experiment results are stored in `results/` as pickle files. Also we're using W&B so if you're logged in the experiment will be streamed to W&B.
 
-```sh
-python train.py --cuda --num_epochs 5 --dataset ogbg-mol-hiv_full
-```
+## Analysis
+see [analysis.ipynb](analysis.ipynb)
 
-If not, run
-
-```sh
-python train.py --no-cuda --num_epochs 5 --dataset ogbg-mol-hiv_full
-```+## References
+Code is mostly borrowed or heavily inspired by the following:
+- [GraphMemoryNet](https://github.com/amirkhas/GraphMemoryNet)
+- [OGB](http://ogb.stanford.edu/)
+- [https://github.com/AaltoPML/Rethinking-pooling-in-GNNs](https://github.com/AaltoPML/Rethinking-pooling-in-GNNs)
+- [PyTorch Geometric](https://github.com/rusty1s/pytorch_geometric/)